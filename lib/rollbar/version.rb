--- conflicted
+++ resolved
@@ -1,7 +1,3 @@
 module Rollbar
-<<<<<<< HEAD
-  VERSION = "2.0.0-beta.1"
-=======
   VERSION = "1.0.1"
->>>>>>> b14a9605
 end