--- conflicted
+++ resolved
@@ -21,10 +21,7 @@
   gem.add_development_dependency 'rspec-rails', '~> 2.12.0'
   gem.add_development_dependency 'database_cleaner', '~> 1.0.0'
   gem.add_development_dependency 'girl_friday', '>= 0.11.1'
-<<<<<<< HEAD
   gem.add_development_dependency 'sucker_punch', '>= 1.0.0' if RUBY_VERSION != '1.8.7'
-=======
->>>>>>> d70db79b
-  gem.add_development_dependency 'sidekiq', '>= 2.13.0'
+  gem.add_development_dependency 'sidekiq', '>= 2.13.0' 
   gem.add_development_dependency 'genspec', '>= 0.2.7'
 end